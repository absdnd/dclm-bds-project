--- conflicted
+++ resolved
@@ -1,182 +1,105 @@
-<<<<<<< HEAD
-import nltk
-nltk.download('punkt_tab')
-import multiprocessing
-from typing import Optional, Tuple, List, Dict
-from datasketch import MinHash, MinHashLSH
-from collections import defaultdict
-from nltk.tokenize import word_tokenize
-
-from .config import DedupConfig
-from .base import Deduplicator
-
-class MinHashDeduplicator(Deduplicator):
-    
-    def __init__(
-        self,
-        cfg: DedupConfig,
-        debug_interval: int = 1000,
-        log_duplicates: bool = True,
-        top_n_duplicates: int = 10,
-
-    ):
-        self.cfg = cfg
-        self.text_column = cfg.text_column
-        self.threshold = cfg.minhash_threshold
-        self.num_hashes = cfg.minhash_num_hashes  
-        self.debug_interval = debug_interval
-        self.log_duplicates = log_duplicates
-        self.top_n_duplicates = top_n_duplicates
-
-        self.lsh = MinHashLSH(threshold=self.threshold, num_perm=self.num_hashes)
-        self.index = defaultdict(list)
-        self.key_counter = 0
-        self.processed_count = 0
-        self.global_duplicates = 0
-
-    @staticmethod
-    def _worker(args):
-        """Worker: build a MinHash from text tokens."""
-        idx, text, num_hashes = args
-        m = MinHash(num_perm=num_hashes)
-        for token in set(word_tokenize(text)):
-            m.update(token.encode("utf8"))
-        return idx, m
-
-    def run(self, chunk: list[dict]) -> Tuple[List[dict], Dict]:
-        """Run deduplication on a chunk of documents.
-        
-        Returns:
-            - List of deduplicated documents
-            - Dictionary of metrics for logging
-        """
-        deduped = []
-        chunk_duplicates = 0
-        duplicate_counts = [] if self.log_duplicates else None
-        chunk_id = id(chunk)
-
-        tasks = [(i, doc[self.text_column], self.num_hashes) for i, doc in enumerate(chunk)]
-
-        with multiprocessing.Pool() as pool:
-            for count, (doc_idx, mh) in enumerate(pool.imap(self._worker, tasks), 1):
-                doc = chunk[doc_idx]
-                text = doc[self.text_column]
-
-                matches = self.lsh.query(mh)
-                
-                if not matches:
-                    key = f"doc_{self.key_counter}"
-                    self.lsh.insert(key, mh)
-                    self.index[key] = [(chunk_id, doc_idx, text)]
-                    deduped.append(doc)
-                    if self.log_duplicates:
-                        duplicate_counts.append(0)
-                    self.key_counter += 1
-                else:
-                    matched_key = matches[0]
-                    self.index[matched_key].append((chunk_id, doc_idx, text))
-                    chunk_duplicates += 1
-                    self.global_duplicates += 1
-                    if self.log_duplicates:
-                        duplicate_counts.append(len(self.index[matched_key]) - 1)
-
-        self.processed_count += len(chunk)
-
-        # Prepare metrics for logger
-        metrics = {
-            'processed_total': self.processed_count,
-            'chunk_size': len(chunk),
-            'chunk_kept': len(deduped),
-            'chunk_duplicates': chunk_duplicates,
-            'global_unique': len(self.index),
-            'global_duplicates': self.global_duplicates,
-            'duplicate_ratio': self.global_duplicates / max(1, self.processed_count),
-            'top_duplicates': sorted(
-                [(len(docs), docs[0][2]) for docs in self.index.values() if len(docs) > 1],
-                key=lambda x: x[0],
-                reverse=True
-            )[:self.top_n_duplicates]
-        }
-
-        if self.log_duplicates and duplicate_counts:
-            for i, doc in enumerate(deduped):
-                doc['duplicate_count'] = duplicate_counts[i]
-
-        return deduped, metrics
-=======
-import nltk
-nltk.download('punkt_tab')
-import multiprocessing
-import time
-from datasketch import MinHash, MinHashLSH
-from collections import defaultdict
-from nltk.tokenize import word_tokenize
-
-from .base import Deduplicator
-
-
-class MinHashDeduplicator(Deduplicator):
-    def __init__(
-        self,
-        text_column: str = "text",
-        threshold: float = 0.5,
-        num_hashes: int = 120,
-        debug_interval: int = 1000,  # how often to print debug
-    ):
-        self.text_column = text_column
-        self.threshold = threshold
-        self.num_hashes = num_hashes
-        self.debug_interval = debug_interval
-
-        self.lsh = MinHashLSH(threshold=threshold, num_perm=num_hashes)
-        self.index = defaultdict(str)
-        self.key_counter = 0
-
-    @staticmethod
-    def _worker(args):
-        """
-        Worker: build a MinHash from text tokens.
-        args = (idx, text, num_hashes)
-        """
-        idx, text, num_hashes = args
-        m = MinHash(num_perm=num_hashes)
-        # use unique tokens for speed
-        for token in set(word_tokenize(text)):
-            m.update(token.encode("utf8"))
-        return idx, m
-
-    def run(self, examples: list[dict]) -> list[dict]:
-        start_time = time.time()
-        deduped = []
-        total = len(examples)
-
-        # prepare tasks for workers
-        tasks = [
-            (i, ex[self.text_column], self.num_hashes) for i, ex in enumerate(examples)
-        ]
-
-        with multiprocessing.Pool() as pool:
-            for count, (idx, mh) in enumerate(pool.imap(self._worker, tasks), 1):
-                ex = examples[idx]
-
-                # sequential LSH query & insert
-                if not self.lsh.query(mh):
-                    key = f"doc_{self.key_counter}"
-                    self.lsh.insert(key, mh)
-                    self.index[key] = ex[self.text_column]
-                    deduped.append(ex)
-                    self.key_counter += 1
-
-                # debug print every debug_interval (or at end)
-                if count % self.debug_interval == 0 or count == total:
-                    elapsed = time.time() - start_time
-                    rate = count / elapsed if elapsed > 0 else float("inf")
-                    print(
-                        f"[{time.strftime('%H:%M:%S')}] "
-                        f"Processed {count}/{total} docs ― "
-                        f"{rate:.1f} docs/sec, "
-                        f"{len(deduped)} kept"
-                    )
-
-        return deduped
->>>>>>> 65f32e88
+import nltk
+nltk.download('punkt_tab')
+import multiprocessing
+from typing import Optional, Tuple, List, Dict
+from datasketch import MinHash, MinHashLSH
+from collections import defaultdict
+from nltk.tokenize import word_tokenize
+
+from .config import DedupConfig
+from .base import Deduplicator
+
+class MinHashDeduplicator(Deduplicator):
+    
+    def __init__(
+        self,
+        cfg: DedupConfig,
+        debug_interval: int = 1000,
+        log_duplicates: bool = True,
+        top_n_duplicates: int = 10,
+
+    ):
+        self.cfg = cfg
+        self.text_column = cfg.text_column
+        self.threshold = cfg.minhash_threshold
+        self.num_hashes = cfg.minhash_num_hashes  
+        self.debug_interval = debug_interval
+        self.log_duplicates = log_duplicates
+        self.top_n_duplicates = top_n_duplicates
+
+        self.lsh = MinHashLSH(threshold=self.threshold, num_perm=self.num_hashes)
+        self.index = defaultdict(list)
+        self.key_counter = 0
+        self.processed_count = 0
+        self.global_duplicates = 0
+
+    @staticmethod
+    def _worker(args):
+        """Worker: build a MinHash from text tokens."""
+        idx, text, num_hashes = args
+        m = MinHash(num_perm=num_hashes)
+        for token in set(word_tokenize(text)):
+            m.update(token.encode("utf8"))
+        return idx, m
+
+    def run(self, chunk: list[dict]) -> Tuple[List[dict], Dict]:
+        """Run deduplication on a chunk of documents.
+        
+        Returns:
+            - List of deduplicated documents
+            - Dictionary of metrics for logging
+        """
+        deduped = []
+        chunk_duplicates = 0
+        duplicate_counts = [] if self.log_duplicates else None
+        chunk_id = id(chunk)
+
+        tasks = [(i, doc[self.text_column], self.num_hashes) for i, doc in enumerate(chunk)]
+
+        with multiprocessing.Pool() as pool:
+            for count, (doc_idx, mh) in enumerate(pool.imap(self._worker, tasks), 1):
+                doc = chunk[doc_idx]
+                text = doc[self.text_column]
+
+                matches = self.lsh.query(mh)
+                
+                if not matches:
+                    key = f"doc_{self.key_counter}"
+                    self.lsh.insert(key, mh)
+                    self.index[key] = [(chunk_id, doc_idx, text)]
+                    deduped.append(doc)
+                    if self.log_duplicates:
+                        duplicate_counts.append(0)
+                    self.key_counter += 1
+                else:
+                    matched_key = matches[0]
+                    self.index[matched_key].append((chunk_id, doc_idx, text))
+                    chunk_duplicates += 1
+                    self.global_duplicates += 1
+                    if self.log_duplicates:
+                        duplicate_counts.append(len(self.index[matched_key]) - 1)
+
+        self.processed_count += len(chunk)
+
+        # Prepare metrics for logger
+        metrics = {
+            'processed_total': self.processed_count,
+            'chunk_size': len(chunk),
+            'chunk_kept': len(deduped),
+            'chunk_duplicates': chunk_duplicates,
+            'global_unique': len(self.index),
+            'global_duplicates': self.global_duplicates,
+            'duplicate_ratio': self.global_duplicates / max(1, self.processed_count),
+            'top_duplicates': sorted(
+                [(len(docs), docs[0][2]) for docs in self.index.values() if len(docs) > 1],
+                key=lambda x: x[0],
+                reverse=True
+            )[:self.top_n_duplicates]
+        }
+
+        if self.log_duplicates and duplicate_counts:
+            for i, doc in enumerate(deduped):
+                doc['duplicate_count'] = duplicate_counts[i]
+
+        return deduped, metrics
+